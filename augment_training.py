import argparse
import datetime
import logging
import os
import shutil
import time

import numpy as np
import torch
import yaml
from sklearn.metrics import label_ranking_average_precision_score
from sklearn.metrics.pairwise import cosine_similarity
from torch import optim
from torch_geometric.data import Data
from torch_geometric.loader import DataLoader
from tqdm import tqdm
from transformers import AutoModel, AutoTokenizer

<<<<<<< HEAD
from augment import EdgePerturbation, NodeDrop, Subgraph, AttributeMask
from dataloader import AugmentGraphTextDataset, GraphTextInMDataset, MergeDataset
=======
from augment import EdgePerturbation, NodeAttrMask, RWSample, UniformSample
from dataloader import AugmentGraphTextDataset, MergeDataset
>>>>>>> aacf0b28
from losses import infoNCE
from Model import get_model, load_tokenizer

CE = torch.nn.CrossEntropyLoss()


class AugmentData(Data):
    def __init__(
        self,
        x,
        edge_index,
        x_augment,
        edge_index_augment,
        input_ids,
        attention_mask,
        description,
    ):
        super().__init__()
        self.x = x
        self.edge_index = edge_index

        self.x_augment = x_augment
        self.edge_index_augment = edge_index_augment

        self.input_ids = input_ids
        self.attention_mask = attention_mask

        self.description = description

    def __inc__(self, key, value, *args, **kwargs):
        if key == "edge_index":
            return self.x.size(0)
        if key == "edge_index_augment":
            return self.x_augment.size(0)
        else:
            return super().__inc__(key, value, *args, **kwargs)


def contrastive_loss(v1, v2):
    logits = torch.matmul(v1, torch.transpose(v2, 0, 1))
    labels = torch.arange(logits.shape[0], device=v1.device)
    return CE(logits, labels) + CE(torch.transpose(logits, 0, 1), labels)


<<<<<<< HEAD
transforms = [NodeDrop(), Subgraph(), AttributeMask(), EdgePerturbation(ratio=0.05)]
=======
transforms = [RWSample(), UniformSample(), NodeAttrMask(), EdgePerturbation()]
>>>>>>> aacf0b28


def transform_augment(sample):
    tmp = sample.clone()
    if tmp.x.shape[0] > 6:
        choice = np.random.randint(len(transforms))
        transform = transforms[choice]
        tmp = transform(tmp)

    data = AugmentData(
        x=sample.x,
        edge_index=sample.edge_index,
        x_augment=tmp.x,
        edge_index_augment=tmp.edge_index,
        input_ids=sample.input_ids,
        attention_mask=sample.attention_mask,
        description=sample.description,
    )
    return data


def load_datasets(tokenizer: AutoTokenizer, model_name: str, training_on_val: bool):
    gt = np.load("./data/token_embedding_dict.npy", allow_pickle=True)[()]
    val_dataset = AugmentGraphTextDataset(
        root="./data/",
        gt=gt,
        split="val",
        tokenizer=tokenizer,
        model_name=model_name,
        transform=transform_augment,
    )
    train_dataset = AugmentGraphTextDataset(
        root="./data/",
        gt=gt,
        split="train",
        tokenizer=tokenizer,
        model_name=model_name,
        transform=transform_augment,
    )
    if training_on_val:
        logging.info("Training on val set")

        merge_val_dataset = AugmentGraphTextDataset(
            root="./data/",
            gt=gt,
            split="train_on_val",
            tokenizer=tokenizer,
            model_name=model_name,
            transform=transform_augment,
        )

        merged_dataset = MergeDataset(train_dataset, merge_val_dataset)

        return val_dataset, merged_dataset
    return val_dataset, train_dataset


if __name__ == "__main__":
    parser = argparse.ArgumentParser(
        prog="Training",
        description="Launch training of the model",
        epilog="have to provide a correct model name",
    )
    parser.add_argument("config_yaml", help="path to the config yaml file")
    args = parser.parse_args()
    # Load configs
    device = torch.device("cuda" if torch.cuda.is_available() else "cpu")
    print("device: ", device)
    config = yaml.safe_load(open(args.config_yaml, "r", encoding="utf-8"))
    model_config = config["model"]
    hyperparameters = config["hyperparameters"]
    debug_config = config["debug"]
    training_on_val = (
        True
        if ("training_on_val" in config["debug"] and config["debug"]["training_on_val"])
        else False
    )
    if "loss" not in hyperparameters:
        loss_function = contrastive_loss
    else:
        if hyperparameters["loss"] == "NCE":
            print("Use NCE loss function")
            loss_function = infoNCE()
        else:
            raise ValueError("Loss is not implemented/doesn't exist")
    # Load model and datasets
    tokenizer = load_tokenizer(model_config["model_name"])
    val_dataset, train_dataset = load_datasets(
        tokenizer=tokenizer,
        model_name=model_config["model_name"],
        training_on_val=training_on_val,
    )

    # Create log file
    if not os.path.exists("./outputs"):
        os.makedirs("./outputs")
    output_path = "./outputs/" + datetime.datetime.now().strftime("%Y%m%d-%H%M%S") + "/"
    os.makedirs(output_path)
    logging.basicConfig(
        filename=output_path + "log.txt",
        format="%(asctime)s - %(message)s",
        level=logging.INFO,
    )
    shutil.copy(args.config_yaml, output_path + "training.yaml")
    logging.info("device: {}".format(device))

    model = get_model(
        model_config["model_name"],
        model_config["gnn_type"],
        model_config["use_lora"] if "use_lora" in model_config else False,
    )
    if "use_lora" in model_config and model_config["use_lora"]:
        logging.info("using lora")

    # Load pretrained model if specified
    if "gnn_pretrained" in model_config:
        try:
            model.graph_encoder = torch.load(model_config["gnn_pretrained"])
        except:
            model.graph_encoder.load_state_dict(
                torch.load(model_config["gnn_pretrained"])
            )
        logging.info("loaded pretrained gnn")

    if "bert_pretrained" in model_config:
        model.text_encoder.bert.from_pretrained(model_config["bert_pretrained"])
        logging.info("loaded pretrained bert")
    model.train()
    model.to(device)

    optimizer = optim.AdamW(
        model.parameters(),
        lr=hyperparameters["learning_rate"],
        betas=(0.9, 0.999),
        weight_decay=0.01,
    )
    scheduler = optim.lr_scheduler.StepLR(
        optimizer=optimizer,
        step_size=hyperparameters["step_size"],
        gamma=hyperparameters["gamma"],
    )
    val_loader = DataLoader(
        val_dataset,
        batch_size=hyperparameters["batch_size"],
        shuffle=True,
        num_workers=16,
        follow_batch=["x", "x_augment"],
    )
    train_loader = DataLoader(
        train_dataset,
        batch_size=hyperparameters["batch_size"],
        shuffle=True,
        follow_batch=["x", "x_augment"],
        num_workers=16,
    )

    print("train")

    epoch = 0
    loss = 0
    losses = []
    count_iter = 0
    time1 = time.time()
    best_validation_loss = np.inf

    print("Start training...")
    train = False
    for i in range(hyperparameters["nb_epochs"]):
        logging.info(f"-----EPOCH{i + 1}-----")
        model.train()

        # train_bar = tqdm(train_loader)
        for batch in train_loader:
            graph_original = Data(
                x=batch.x, edge_index=batch.edge_index, batch=batch.x_batch
            )
            graph_augment = Data(
                x=batch.x_augment,
                edge_index=batch.edge_index_augment,
                batch=batch.x_augment_batch,
            )

            input_ids_1 = batch.input_ids[::2]
            attention_mask_1 = batch.attention_mask[::2]
            input_ids_2 = batch.input_ids[1::2]
            attention_mask_2 = batch.attention_mask[1::2]

            # print(tokenizer.batch_decode(input_ids_1, skip_special_tokens=True))
            # print(tokenizer.batch_decode(input_ids_2, skip_special_tokens=True))

            # print('Graph original:', graph_original)
            # print('Graph augment:', graph_augment)
            # print('Input ids 1:', input_ids_1.shape)
            # print('Input ids 2:', input_ids_2.shape)
            # print('Attention mask 1:', attention_mask_1.shape)
            # print('Attention mask 2:', attention_mask_2.shape)

            graph_embeddings_original = model.graph_encoder(graph_original.to(device))
            # print('Graph embeddings original:', graph_embeddings_original.shape)
            graph_embeddings_augment = model.graph_encoder(graph_augment.to(device))
            # print('Graph embeddings augment:', graph_embeddings_augment.shape)

            text_embeddings_1 = model.text_encoder(
                input_ids_1.to(device), attention_mask_1.to(device)
            )
            # print('Text embeddings 1:', text_embeddings_1.shape)
            text_embeddings_2 = model.text_encoder(
                input_ids_2.to(device), attention_mask_2.to(device)
            )
            # print('Text embeddings 2:', text_embeddings_2.shape)

            loss_1 = contrastive_loss(graph_embeddings_original, text_embeddings_1)
            loss_3 = contrastive_loss(graph_embeddings_original, text_embeddings_2)
            loss_2 = contrastive_loss(graph_embeddings_augment, text_embeddings_1)
            loss_4 = contrastive_loss(graph_embeddings_augment, text_embeddings_2)
            loss_5 = contrastive_loss(
                graph_embeddings_original, graph_embeddings_augment
            )

            # print('Loss 1:', loss_1)
            # print('Loss 2:', loss_2)
            # print('Loss 3:', loss_3)
            # print('Loss 4:', loss_4)
            # print('Loss 5:', loss_5)

            current_loss = loss_1 + loss_2 + loss_3 + loss_4 + loss_5

            optimizer.zero_grad()
            current_loss.backward()
            optimizer.step()
            loss += current_loss.item()
            count_iter += 1
            if count_iter % debug_config["print_every"] == 0:
                time2 = time.time()
                logging.info(
                    "Iteration: {0}, Time: {1:.4f} s, training loss: {2:.4f}".format(
                        count_iter, time2 - time1, loss / debug_config["print_every"]
                    )
                )
                losses.append(loss)
                loss = 0

        scheduler.step()
        logging.info(f"scheduler current lr, {scheduler.get_last_lr()}")
        model.eval()
        val_loss = 0

        text_embeddings_list = []
        graph_embeddings_list = []

        for k, batch in enumerate(val_loader):
            graph_original = Data(
                x=batch.x, edge_index=batch.edge_index, batch=batch.x_batch
            )
            graph_augment = Data(
                x=batch.x_augment,
                edge_index=batch.edge_index_augment,
                batch=batch.x_augment_batch,
            )
            input_ids = batch.input_ids[2::3]
            attention_mask = batch.attention_mask[2::3]
            input_ids_1 = batch.input_ids[::3]
            attention_mask_1 = batch.attention_mask[::3]
            input_ids_2 = batch.input_ids[1::3]
            attention_mask_2 = batch.attention_mask[1::3]

            graph_embeddings_original = model.graph_encoder(graph_original.to(device))
            # print('Graph embeddings original:', graph_embeddings_original.shape)
            graph_embeddings_augment = model.graph_encoder(graph_augment.to(device))
            # print('Graph embeddings augment:', graph_embeddings_augment.shape)

            text_embeddings = model.text_encoder(
                input_ids.to(device), attention_mask.to(device)
            )
            text_embeddings_1 = model.text_encoder(
                input_ids_1.to(device), attention_mask_1.to(device)
            )
            # print('Text embeddings 1:', text_embeddings_1.shape)
            text_embeddings_2 = model.text_encoder(
                input_ids_2.to(device), attention_mask_2.to(device)
            )
            # print('Text embeddings 2:', text_embeddings_2.shape)

            loss_1 = contrastive_loss(graph_embeddings_original, text_embeddings_1)
            loss_3 = contrastive_loss(graph_embeddings_original, text_embeddings_2)
            loss_2 = contrastive_loss(graph_embeddings_augment, text_embeddings_1)
            loss_4 = contrastive_loss(graph_embeddings_augment, text_embeddings_2)
            loss_5 = contrastive_loss(
                graph_embeddings_original, graph_embeddings_augment
            )

            current_loss = loss_1 + loss_2 + loss_3 + loss_4 + loss_5

            val_loss += current_loss.item()

            text_embeddings_list.append(text_embeddings.tolist())
            graph_embeddings_list.append(graph_embeddings_original.tolist())

        text_embeddings_list = np.concatenate(text_embeddings_list)
        graph_embeddings_list = np.concatenate(graph_embeddings_list)

        similarity = cosine_similarity(text_embeddings_list, graph_embeddings_list)

        y_true = np.diag(np.ones(similarity.shape[0]))
        score = label_ranking_average_precision_score(y_true, similarity)

        logging.info(f"validation score: {score:.4f}")
        print(f"validation score: {score:.4f}")

        logging.info(
            f"-----EPOCH + {i+1} + ----- done.  Validation loss: {val_loss / len(val_loader):.4f}"
        )

        if best_validation_loss > val_loss:
            best_validation_loss = val_loss
            logging.info("validation loss improved saving checkpoint...")
            save_path = os.path.join(output_path, "model" + str(i) + ".pt")
            torch.save(
                {
                    "epoch": i,
                    "model_state_dict": model.state_dict(),
                    "optimizer_state_dict": optimizer.state_dict(),
                    "validation_accuracy": val_loss,
                    "loss": loss,
                },
                save_path,
            )
            shutil.copy(save_path, output_path + "last_model.pt")
            logging.info("checkpoint saved to: {}".format(save_path))<|MERGE_RESOLUTION|>--- conflicted
+++ resolved
@@ -16,13 +16,8 @@
 from tqdm import tqdm
 from transformers import AutoModel, AutoTokenizer
 
-<<<<<<< HEAD
 from augment import EdgePerturbation, NodeDrop, Subgraph, AttributeMask
 from dataloader import AugmentGraphTextDataset, GraphTextInMDataset, MergeDataset
-=======
-from augment import EdgePerturbation, NodeAttrMask, RWSample, UniformSample
-from dataloader import AugmentGraphTextDataset, MergeDataset
->>>>>>> aacf0b28
 from losses import infoNCE
 from Model import get_model, load_tokenizer
 
@@ -67,11 +62,7 @@
     return CE(logits, labels) + CE(torch.transpose(logits, 0, 1), labels)
 
 
-<<<<<<< HEAD
 transforms = [NodeDrop(), Subgraph(), AttributeMask(), EdgePerturbation(ratio=0.05)]
-=======
-transforms = [RWSample(), UniformSample(), NodeAttrMask(), EdgePerturbation()]
->>>>>>> aacf0b28
 
 
 def transform_augment(sample):

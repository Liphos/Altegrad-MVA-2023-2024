import argparse
import datetime
import logging
import os
import shutil
import time

import numpy as np
import torch
import yaml
from sklearn.metrics import label_ranking_average_precision_score
from sklearn.metrics.pairwise import cosine_similarity
from torch import optim
from torch_geometric.data import Data
from torch_geometric.loader import DataLoader
from tqdm import tqdm
from transformers import AutoModel, AutoTokenizer

from augment import RWSample, UniformSample
from dataloader import AugmentGraphTextDataset, GraphTextInMDataset
from losses import infoNCE
from Model import get_model, load_tokenizer

CE = torch.nn.CrossEntropyLoss()


class AugmentData(Data):
    def __init__(
        self,
        x,
        edge_index,
        x_augment,
        edge_index_augment,
        input_ids,
        attention_mask,
        description,
    ):
        super().__init__()
        self.x = x
        self.edge_index = edge_index

        self.x_augment = x_augment
        self.edge_index_augment = edge_index_augment

        self.input_ids = input_ids
        self.attention_mask = attention_mask

        self.description = description

    def __inc__(self, key, value, *args, **kwargs):
        if key == "edge_index":
            return self.x.size(0)
        if key == "edge_index_augment":
            return self.x_augment.size(0)
        else:
            return super().__inc__(key, value, *args, **kwargs)


def contrastive_loss(v1, v2):
    logits = torch.matmul(v1, torch.transpose(v2, 0, 1))
    labels = torch.arange(logits.shape[0], device=v1.device)
    return CE(logits, labels) + CE(torch.transpose(logits, 0, 1), labels)


transforms = [RWSample(), UniformSample()]


def transform_augment(sample):
    tmp = sample.clone()
    if tmp.x.shape[0] > 6:
        choice = np.random.randint(2)
        transform = transforms[choice]
        tmp = transform(tmp)

    data = AugmentData(
        x=sample.x,
        edge_index=sample.edge_index,
        x_augment=tmp.x,
        edge_index_augment=tmp.edge_index,
        input_ids=sample.input_ids,
        attention_mask=sample.attention_mask,
        description=sample.description,
    )
    return data


def load_datasets(tokenizer: AutoTokenizer, model_name: str, training_on_val: bool):
    gt = np.load("./data/token_embedding_dict.npy", allow_pickle=True)[()]
    val_dataset = AugmentGraphTextDataset(
        root="./data/", gt=gt, split="val", tokenizer=tokenizer, model_name=model_name
    )
    train_dataset = AugmentGraphTextDataset(
        root="./data/",
        gt=gt,
        split="train",
        tokenizer=tokenizer,
        model_name=model_name,
        transform=transform_augment,
    )
    if training_on_val:
        logging.info("Training on val set")

        val_dataset = AugmentGraphTextDataset(
            root="./data/",
            gt=gt,
            split="val",
            tokenizer=tokenizer,
            model_name=model_name,
            transform=transform_augment,
        )

        data_list_train = [data for data in train_dataset]
        data_list_val = [data for data in val_dataset]
        data_list_train.extend(data_list_val)
        return val_dataset, data_list_train
    return val_dataset, train_dataset


if __name__ == "__main__":
    parser = argparse.ArgumentParser(
        prog="Training",
        description="Launch training of the model",
        epilog="have to provide a correct model name",
    )
    parser.add_argument("config_yaml", help="path to the config yaml file")
    args = parser.parse_args()
    # Load configs
    device = torch.device("cuda" if torch.cuda.is_available() else "cpu")
    print("device: ", device)
    config = yaml.safe_load(open(args.config_yaml, "r", encoding="utf-8"))
    model_config = config["model"]
    hyperparameters = config["hyperparameters"]
    debug_config = config["debug"]
    training_on_val = (
        True
        if ("training_on_val" in config["debug"] and config["debug"]["training_on_val"])
        else False
    )
    if "loss" not in hyperparameters:
        loss_function = contrastive_loss
    else:
        if hyperparameters["loss"] == "NCE":
            print("Use NCE loss function")
            loss_function = infoNCE()
        else:
            raise ValueError("Loss is not implemented/doesn't exist")
    # Load model and datasets
    tokenizer = load_tokenizer(model_config["model_name"])
    val_dataset, train_dataset = load_datasets(
        tokenizer=tokenizer,
        model_name=model_config["model_name"],
        training_on_val=training_on_val,
    )

    # Create log file
    if not os.path.exists("./outputs"):
        os.makedirs("./outputs")
    output_path = "./outputs/" + datetime.datetime.now().strftime("%Y%m%d-%H%M%S") + "/"
    os.makedirs(output_path)
    logging.basicConfig(
        filename=output_path + "log.txt",
        format="%(asctime)s - %(message)s",
        level=logging.INFO,
    )
    shutil.copy(args.config_yaml, output_path + "training.yaml")
    logging.info("device: {}".format(device))

    model = get_model(
        model_config["model_name"],
        model_config["gnn_type"],
        model_config["use_lora"] if "use_lora" in model_config else False,
    )
    if "use_lora" in model_config and model_config["use_lora"]:
        logging.info("using lora")

    # Load pretrained model if specified
    if "gnn_pretrained" in model_config:
        try:
            model.graph_encoder = torch.load(model_config["gnn_pretrained"])
        except:
            model.graph_encoder.load_state_dict(
                torch.load(model_config["gnn_pretrained"])
            )
        logging.info("loaded pretrained gnn")

    if "bert_pretrained" in model_config:
        model.text_encoder.bert.from_pretrained(model_config["bert_pretrained"])
        logging.info("loaded pretrained bert")
    model.train()
    model.to(device)

    optimizer = optim.AdamW(
        model.parameters(),
        lr=hyperparameters["learning_rate"],
        betas=(0.9, 0.999),
        weight_decay=0.01,
    )
    scheduler = optim.lr_scheduler.StepLR(
        optimizer=optimizer,
        step_size=hyperparameters["step_size"],
        gamma=hyperparameters["gamma"],
    )
    val_loader = DataLoader(
        val_dataset,
        batch_size=hyperparameters["batch_size"],
        shuffle=True,
        num_workers=16,
    )
    train_loader = DataLoader(
        train_dataset,
        batch_size=hyperparameters["batch_size"],
        shuffle=True,
        follow_batch=["x", "x_augment"],
        num_workers=16,
    )

    epoch = 0
    loss = 0
    losses = []
    count_iter = 0
    time1 = time.time()
    best_validation_loss = np.inf

    print("Start training...")
    train = False
    for i in range(hyperparameters["nb_epochs"]):
        logging.info(f"-----EPOCH{i + 1}-----")
        model.train()

<<<<<<< HEAD
        train_bar = tqdm(train_loader)
        for batch in train_bar:

            graph_original = Data(x=batch.x, edge_index=batch.edge_index, batch=batch.x_batch)
            graph_augment = Data(x=batch.x_augment, edge_index=batch.edge_index_augment, batch=batch.x_augment_batch)
=======
        for batch in train_loader:
            graph_original = Data(
                x=batch.x, edge_index=batch.edge_index, batch=batch.x_batch
            )
            graph_augment = Data(
                x=batch.x_augment,
                edge_index=batch.edge_index_augment,
                batch=batch.x_augment_batch,
            )
>>>>>>> 28346967

            input_ids_1 = batch.input_ids[::2]
            attention_mask_1 = batch.attention_mask[::2]
            input_ids_2 = batch.input_ids[1::2]
            attention_mask_2 = batch.attention_mask[1::2]

            # print(tokenizer.batch_decode(input_ids_1, skip_special_tokens=True))
            # print(tokenizer.batch_decode(input_ids_2, skip_special_tokens=True))

            # print('Graph original:', graph_original)
            # print('Graph augment:', graph_augment)
            # print('Input ids 1:', input_ids_1.shape)
            # print('Input ids 2:', input_ids_2.shape)
            # print('Attention mask 1:', attention_mask_1.shape)
            # print('Attention mask 2:', attention_mask_2.shape)

            graph_embeddings_original = model.graph_encoder(graph_original.to(device))
            # print('Graph embeddings original:', graph_embeddings_original.shape)
            graph_embeddings_augment = model.graph_encoder(graph_augment.to(device))
            # print('Graph embeddings augment:', graph_embeddings_augment.shape)

            text_embeddings_1 = model.text_encoder(
                input_ids_1.to(device), attention_mask_1.to(device)
            )
            # print('Text embeddings 1:', text_embeddings_1.shape)
            text_embeddings_2 = model.text_encoder(
                input_ids_2.to(device), attention_mask_2.to(device)
            )
            # print('Text embeddings 2:', text_embeddings_2.shape)

            loss_1 = contrastive_loss(graph_embeddings_original, text_embeddings_1)
            loss_3 = contrastive_loss(graph_embeddings_original, text_embeddings_2)
            loss_2 = contrastive_loss(graph_embeddings_augment, text_embeddings_1)
            loss_4 = contrastive_loss(graph_embeddings_augment, text_embeddings_2)
            loss_5 = contrastive_loss(
                graph_embeddings_original, graph_embeddings_augment
            )

            # print('Loss 1:', loss_1)
            # print('Loss 2:', loss_2)
            # print('Loss 3:', loss_3)
            # print('Loss 4:', loss_4)
            # print('Loss 5:', loss_5)

            current_loss = loss_1 + loss_2 + loss_3 + loss_4 + loss_5

            optimizer.zero_grad()
            current_loss.backward()
            optimizer.step()
            loss += current_loss.item()

            count_iter += 1
            if count_iter % debug_config["print_every"] == 0:
                time2 = time.time()
                logging.info(
                    "Iteration: {0}, Time: {1:.4f} s, training loss: {2:.4f}".format(
                        count_iter, time2 - time1, loss / debug_config["print_every"]
                    )
                )
                losses.append(loss)
                loss = 0

<<<<<<< HEAD
            train_bar.set_description(f"Loss mean: {loss / (i+1):.4f} | Loss: {current_loss.item():.4f}")

=======
        scheduler.step()
        logging.info(f"scheduler current lr, {scheduler.get_last_lr()}")
>>>>>>> 28346967
        model.eval()
        val_loss = 0

        text_embeddings_list = []
        graph_embeddings_list = []

        for batch in val_loader:
            graph = Data(x=batch.x, edge_index=batch.edge_index, batch=batch.batch)
            input_ids = batch.input_ids
            attention_mask = batch.attention_mask

            graph_embeddings = model.graph_encoder(graph.to(device))
            text_embeddings = model.text_encoder(
                input_ids.to(device), attention_mask.to(device)
            )

            current_loss = contrastive_loss(graph_embeddings, text_embeddings[2::3])
            val_loss += current_loss.item()

            text_embeddings_list.append(text_embeddings.tolist())
            graph_embeddings_list.append(graph_embeddings.tolist())

        text_embeddings_list = np.concatenate(text_embeddings_list)
        graph_embeddings_list = np.concatenate(graph_embeddings_list)

        similarity = cosine_similarity(text_embeddings_list, graph_embeddings_list)

        y_true = np.diag(np.ones(similarity.shape[0]//3))

        similarity_1 = similarity[0::3]
        similarity_2 = similarity[1::3]
        similarity_base = similarity[2::3]

        score = label_ranking_average_precision_score(y_true, similarity_base)
        score_1 = label_ranking_average_precision_score(y_true, similarity_1)
        score_2 = label_ranking_average_precision_score(y_true, similarity_2)
        score_3 = label_ranking_average_precision_score(y_true, (similarity_1 + similarity_2)/2)
        score_4 = label_ranking_average_precision_score(y_true, (similarity_base + similarity_1 + similarity_2)/3)

        logging.info(f"validation score: {score:.4f}")
        print(f"[validation score] base: {score:.4f} | split 1: {score_1:.4f} | split 2: {score_2:.4f} | split 1+2: {score_3:.4f} | split 1+2+base: {score_4:.4f}")

        logging.info(
            f"-----EPOCH + {i+1} + ----- done.  Validation loss: {val_loss / len(val_loader):.4f}"
        )

        if best_validation_loss > val_loss:
            best_validation_loss = val_loss
            logging.info("validation loss improved saving checkpoint...")
            save_path = os.path.join(output_path, "model" + str(i) + ".pt")
            torch.save(
                {
                    "epoch": i,
                    "model_state_dict": model.state_dict(),
                    "optimizer_state_dict": optimizer.state_dict(),
                    "validation_accuracy": val_loss,
                    "loss": loss,
                },
                save_path,
            )
            shutil.copy(save_path, output_path + "last_model.pt")
            logging.info("checkpoint saved to: {}".format(save_path))<|MERGE_RESOLUTION|>--- conflicted
+++ resolved
@@ -227,23 +227,11 @@
         logging.info(f"-----EPOCH{i + 1}-----")
         model.train()
 
-<<<<<<< HEAD
         train_bar = tqdm(train_loader)
         for batch in train_bar:
 
             graph_original = Data(x=batch.x, edge_index=batch.edge_index, batch=batch.x_batch)
             graph_augment = Data(x=batch.x_augment, edge_index=batch.edge_index_augment, batch=batch.x_augment_batch)
-=======
-        for batch in train_loader:
-            graph_original = Data(
-                x=batch.x, edge_index=batch.edge_index, batch=batch.x_batch
-            )
-            graph_augment = Data(
-                x=batch.x_augment,
-                edge_index=batch.edge_index_augment,
-                batch=batch.x_augment_batch,
-            )
->>>>>>> 28346967
 
             input_ids_1 = batch.input_ids[::2]
             attention_mask_1 = batch.attention_mask[::2]
@@ -306,13 +294,8 @@
                 losses.append(loss)
                 loss = 0
 
-<<<<<<< HEAD
-            train_bar.set_description(f"Loss mean: {loss / (i+1):.4f} | Loss: {current_loss.item():.4f}")
-
-=======
         scheduler.step()
         logging.info(f"scheduler current lr, {scheduler.get_last_lr()}")
->>>>>>> 28346967
         model.eval()
         val_loss = 0
 
@@ -352,7 +335,7 @@
         score_3 = label_ranking_average_precision_score(y_true, (similarity_1 + similarity_2)/2)
         score_4 = label_ranking_average_precision_score(y_true, (similarity_base + similarity_1 + similarity_2)/3)
 
-        logging.info(f"validation score: {score:.4f}")
+        logging.info(f"[validation score] base: {score:.4f} | split 1: {score_1:.4f} | split 2: {score_2:.4f} | split 1+2: {score_3:.4f} | split 1+2+base: {score_4:.4f}")
         print(f"[validation score] base: {score:.4f} | split 1: {score_1:.4f} | split 2: {score_2:.4f} | split 1+2: {score_3:.4f} | split 1+2+base: {score_4:.4f}")
 
         logging.info(

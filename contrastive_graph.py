--- conflicted
+++ resolved
@@ -21,140 +21,10 @@
 # Loss
 contrastive_loss = infoNCE()
 
-<<<<<<< HEAD
-
-class GIN(torch.nn.Module):
-    """
-    Graph Isomorphism Network from the paper `How Powerful are
-    Graph Neural Networks? <https://arxiv.org/abs/1810.00826>`.
-    """
-
-    def __init__(
-        self, feat_dim, hidden_dim, n_layers=3, pool="sum", bn=False, xavier=True
-    ):
-        super(GIN, self).__init__()
-
-        if bn:
-            self.bns = torch.nn.ModuleList()
-        self.convs = torch.nn.ModuleList()
-        self.n_layers = n_layers
-        self.pool = pool
-
-        self.act = torch.nn.ReLU()
-
-        for i in range(n_layers):
-            start_dim = hidden_dim if i else feat_dim
-            mlp = Sequential(
-                Linear(start_dim, hidden_dim), self.act, Linear(hidden_dim, hidden_dim)
-            )
-            if xavier:
-                self.weights_init(mlp)
-            conv = GINConv(mlp)
-            self.convs.append(conv)
-            if bn:
-                self.bns.append(BatchNorm1d(hidden_dim))
-
-    def weights_init(self, module):
-        for m in module.modules():
-            if isinstance(m, Linear):
-                torch.nn.init.xavier_uniform_(m.weight.data)
-                if m.bias is not None:
-                    m.bias.data.fill_(0.0)
-
-    def forward(self, data):
-        x = data.x
-        edge_index = data.edge_index
-        batch = data.batch
-        xs = []
-        for i in range(self.n_layers):
-            x = self.convs[i](x, edge_index)
-            x = self.act(x)
-            if self.bns is not None:
-                x = self.bns[i](x)
-            xs.append(x)
-
-        if self.pool == "sum":
-            xpool = [global_add_pool(x, batch) for x in xs]
-        else:
-            xpool = [global_mean_pool(x, batch) for x in xs]
-        global_rep = torch.cat(xpool, 1)
-
-        return global_rep, x
-
-
-class GCN(torch.nn.Module):
-    """
-    Graph Convolutional Network from the paper `Semi-supervised Classification
-    with Graph Convolutional Networks <https://arxiv.org/abs/1609.02907>`.
-    """
-
-    def __init__(
-        self, feat_dim, hidden_dim, n_layers=3, pool="sum", bn=False, xavier=True
-    ):
-        super(GCN, self).__init__()
-
-        if bn:
-            self.bns = torch.nn.ModuleList()
-        self.convs = torch.nn.ModuleList()
-        self.acts = torch.nn.ModuleList()
-        self.n_layers = n_layers
-        self.pool = pool
-
-        a = torch.nn.ReLU()
-
-        for i in range(n_layers):
-            start_dim = hidden_dim if i else feat_dim
-            conv = GCNConv(start_dim, hidden_dim)
-            if xavier:
-                self.weights_init(conv)
-            self.convs.append(conv)
-            self.acts.append(a)
-            if bn:
-                self.bns.append(BatchNorm1d(hidden_dim))
-
-    def weights_init(self, module):
-        for m in module.modules():
-            if isinstance(m, GCNConv):
-                layer = m.lin
-            if isinstance(m, Linear):
-                layer = m
-            torch.nn.init.xavier_uniform_(layer.weight.data)
-            if layer.bias is not None:
-                layer.bias.data.fill_(0.0)
-
-    def forward(self, data):
-        x = data.x
-        edge_index = data.edge_index
-        batch = data.batch
-        xs = []
-        for i in range(self.n_layers):
-            x = self.convs[i](x, edge_index)
-            x = self.acts[i](x)
-            if self.bns is not None:
-                x = self.bns[i](x)
-            xs.append(x)
-
-        if self.pool == "sum":
-            xpool = [global_add_pool(x, batch) for x in xs]
-        else:
-            xpool = [global_mean_pool(x, batch) for x in xs]
-        global_rep = torch.cat(xpool, 1)
-
-        return global_rep, x
-
-
-def get_loader():
-    gt = np.load("./data/token_embedding_dict.npy", allow_pickle=True)[()]
-    dataset = AllGraphDataset(root="./data/", gt=gt)
-    augmented_dataset = AugmentGraphDataset(
-        dataset, transforms=[RWSample()]
-    )  # , UniformSample()])
-=======
 def get_loader():
     gt = np.load("./data/token_embedding_dict.npy", allow_pickle=True)[()]
     dataset = AllGraphDataset(root="./data/", gt=gt)
     augmented_dataset = AugmentGraphDataset(dataset, transforms=[RWSample(), UniformSample()])
->>>>>>> 221296da
 
     train_size = int(0.9 * len(augmented_dataset))
     test_size = len(augmented_dataset) - train_size
@@ -209,13 +79,7 @@
 
         loss = contrastive_loss(readout_anchor, readout_pos)
 
-<<<<<<< HEAD
-        # print(loss)
-
-        if type == "train":
-=======
         if type == 'train':
->>>>>>> 221296da
             optimizer.zero_grad()
             loss.backward()
             optimizer.step()
@@ -239,11 +103,6 @@
     # Model
     model_type = "gin"
     model = get_model("nlpie/distil-biobert", model_type).graph_encoder
-<<<<<<< HEAD
-    # model = GIN(300, 128, 5, pool="sum", bn=True)
-    # GIN(300, 128, 5, pool="sum", bn=True)
-=======
->>>>>>> 221296da
     model.to(device)
 
     optimizer_model = optim.AdamW(model.parameters(), lr=lr, weight_decay=decay)
